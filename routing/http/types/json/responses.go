package json

import (
	"encoding/json"

	"github.com/ipfs/boxo/routing/http/types"
)

// ProvidersResponse is the result of a GET Providers request.
type ProvidersResponse struct {
	Providers RecordsArray
}

func (r ProvidersResponse) Length() int {
	return len(r.Providers)
}

// PeersResponse is the result of a GET Peers request.
type PeersResponse struct {
	Peers []*types.PeerRecord
}

func (r PeersResponse) Length() int {
	return len(r.Peers)
}

// RecordsArray is an array of [types.Record]
type RecordsArray []types.Record

func (r *RecordsArray) UnmarshalJSON(b []byte) error {
	var tempRecords []json.RawMessage
	err := json.Unmarshal(b, &tempRecords)
	if err != nil {
		return err
	}

	for _, provBytes := range tempRecords {
		var readProv types.UnknownRecord
		err := json.Unmarshal(provBytes, &readProv)
		if err != nil {
			return err
		}

		switch readProv.Schema {
		case types.SchemaPeer:
			var prov types.PeerRecord
			err := json.Unmarshal(provBytes, &prov)
			if err != nil {
				return err
			}
			*r = append(*r, &prov)
		case types.SchemaAnnouncement:
			var prov types.AnnouncementRecord
			err := json.Unmarshal(provBytes, &prov)
			if err != nil {
				return err
			}
			*r = append(*r, &prov)
		case types.SchemaAnnouncementResponse:
			var prov types.AnnouncementResponseRecord
			err := json.Unmarshal(provBytes, &prov)
			if err != nil {
				return err
			}
			*r = append(*r, &prov)
		default:
			*r = append(*r, &readProv)
		}

	}
	return nil
}

// AnnounceProvidersResponse is the result of a POST Providers request.
type AnnounceProvidersResponse struct {
	ProvideResults []*types.AnnouncementResponseRecord
}

<<<<<<< HEAD
// AnnouncePeersResponse is the result of a POST Peers request.
type AnnouncePeersResponse = AnnounceProvidersResponse
=======
func (r WriteProvidersResponse) Length() int {
	return len(r.ProvideResults)
}

func (r *WriteProvidersResponse) UnmarshalJSON(b []byte) error {
	var tempWPR struct{ ProvideResults []json.RawMessage }
	err := json.Unmarshal(b, &tempWPR)
	if err != nil {
		return err
	}

	for _, provBytes := range tempWPR.ProvideResults {
		var rawProv types.UnknownRecord
		err := json.Unmarshal(provBytes, &rawProv)
		if err != nil {
			return err
		}

		switch rawProv.Schema {
		//lint:ignore SA1019 // ignore staticcheck
		case types.SchemaBitswap:
			//lint:ignore SA1019 // ignore staticcheck
			var prov types.WriteBitswapRecordResponse
			err := json.Unmarshal(rawProv.Bytes, &prov)
			if err != nil {
				return err
			}
			r.ProvideResults = append(r.ProvideResults, &prov)
		default:
			r.ProvideResults = append(r.ProvideResults, &rawProv)
		}
	}

	return nil
}
>>>>>>> 2559ec2c
<|MERGE_RESOLUTION|>--- conflicted
+++ resolved
@@ -76,43 +76,9 @@
 	ProvideResults []*types.AnnouncementResponseRecord
 }
 
-<<<<<<< HEAD
-// AnnouncePeersResponse is the result of a POST Peers request.
-type AnnouncePeersResponse = AnnounceProvidersResponse
-=======
-func (r WriteProvidersResponse) Length() int {
+func (r AnnounceProvidersResponse) Length() int {
 	return len(r.ProvideResults)
 }
 
-func (r *WriteProvidersResponse) UnmarshalJSON(b []byte) error {
-	var tempWPR struct{ ProvideResults []json.RawMessage }
-	err := json.Unmarshal(b, &tempWPR)
-	if err != nil {
-		return err
-	}
-
-	for _, provBytes := range tempWPR.ProvideResults {
-		var rawProv types.UnknownRecord
-		err := json.Unmarshal(provBytes, &rawProv)
-		if err != nil {
-			return err
-		}
-
-		switch rawProv.Schema {
-		//lint:ignore SA1019 // ignore staticcheck
-		case types.SchemaBitswap:
-			//lint:ignore SA1019 // ignore staticcheck
-			var prov types.WriteBitswapRecordResponse
-			err := json.Unmarshal(rawProv.Bytes, &prov)
-			if err != nil {
-				return err
-			}
-			r.ProvideResults = append(r.ProvideResults, &prov)
-		default:
-			r.ProvideResults = append(r.ProvideResults, &rawProv)
-		}
-	}
-
-	return nil
-}
->>>>>>> 2559ec2c
+// AnnouncePeersResponse is the result of a POST Peers request.
+type AnnouncePeersResponse = AnnounceProvidersResponse