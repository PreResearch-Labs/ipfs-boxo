package server

import (
	"context"
	"errors"
	"fmt"
	"sort"
	"sync"
	"time"

	"github.com/ipfs/boxo/bitswap/internal/defaults"
	"github.com/ipfs/boxo/bitswap/message"
	pb "github.com/ipfs/boxo/bitswap/message/pb"
	bmetrics "github.com/ipfs/boxo/bitswap/metrics"
	bsnet "github.com/ipfs/boxo/bitswap/network"
	"github.com/ipfs/boxo/bitswap/server/internal/decision"
	"github.com/ipfs/boxo/bitswap/tracer"
	blockstore "github.com/ipfs/boxo/blockstore"
	blocks "github.com/ipfs/go-block-format"
	"github.com/ipfs/go-cid"
	logging "github.com/ipfs/go-log/v2"
	"github.com/ipfs/go-metrics-interface"
<<<<<<< HEAD
	process "github.com/jbenet/goprocess"
=======
>>>>>>> 625aadd0
	"github.com/libp2p/go-libp2p/core/peer"
	"go.uber.org/zap"
)

var (
	log   = logging.Logger("bitswap/server")
	sflog = log.Desugar()
)

type Option func(*Server)

type Server struct {
	sentHistogram     metrics.Histogram
	sendTimeHistogram metrics.Histogram

	// the engine is the bit of logic that decides who to send which blocks to
	engine *decision.Engine

	// network delivers messages on behalf of the session
	network bsnet.BitSwapNetwork

	// External statistics interface
	tracer tracer.Tracer

	// Counters for various statistics
	counterLk sync.Mutex
	counters  Stat

	// the total number of simultaneous threads sending outgoing messages
	taskWorkerCount int

	// Cancel stops the server
	cancel    context.CancelFunc
	closing   chan struct{}
	closeOnce sync.Once
	// waitWorkers waits for all worker goroutines to exit.
	waitWorkers sync.WaitGroup

	// Extra options to pass to the decision manager
	engineOptions []decision.Option
}

func New(ctx context.Context, network bsnet.BitSwapNetwork, bstore blockstore.Blockstore, options ...Option) *Server {
	ctx, cancel := context.WithCancel(ctx)

	s := &Server{
<<<<<<< HEAD
		sentHistogram:     bmetrics.SentHist(ctx),
		sendTimeHistogram: bmetrics.SendTimeHist(ctx),
		taskWorkerCount:   defaults.BitswapTaskWorkerCount,
		network:           network,
		process:           px,
=======
		sentHistogram:      bmetrics.SentHist(ctx),
		sendTimeHistogram:  bmetrics.SendTimeHist(ctx),
		taskWorkerCount:    defaults.BitswapTaskWorkerCount,
		network:            network,
		cancel:             cancel,
		closing:            make(chan struct{}),
		provideEnabled:     true,
		hasBlockBufferSize: defaults.HasBlockBufferSize,
		provideKeys:        make(chan cid.Cid, provideKeysBufferSize),
>>>>>>> 625aadd0
	}

	for _, o := range options {
		o(s)
	}

	s.engine = decision.NewEngine(
		bstore,
		network.ConnectionManager(),
		network.Self(),
		s.engineOptions...,
	)
	s.engineOptions = nil

	s.startWorkers(ctx)

	return s
}

func TaskWorkerCount(count int) Option {
	if count <= 0 {
		panic(fmt.Sprintf("task worker count is %d but must be > 0", count))
	}
	return func(bs *Server) {
		bs.taskWorkerCount = count
	}
}

func WithTracer(tap tracer.Tracer) Option {
	return func(bs *Server) {
		bs.tracer = tap
	}
}

func WithPeerBlockRequestFilter(pbrf decision.PeerBlockRequestFilter) Option {
	o := decision.WithPeerBlockRequestFilter(pbrf)
	return func(bs *Server) {
		bs.engineOptions = append(bs.engineOptions, o)
	}
}

// WithTaskComparator configures custom task prioritization logic.
func WithTaskComparator(comparator decision.TaskComparator) Option {
	o := decision.WithTaskComparator(comparator)
	return func(bs *Server) {
		bs.engineOptions = append(bs.engineOptions, o)
	}
}

// Configures the engine to use the given score decision logic.
func WithScoreLedger(scoreLedger decision.ScoreLedger) Option {
	o := decision.WithScoreLedger(scoreLedger)
	return func(bs *Server) {
		bs.engineOptions = append(bs.engineOptions, o)
	}
}

// WithPeerLedger configures the engine with a custom [decision.PeerLedger].
func WithPeerLedger(peerLedger decision.PeerLedger) Option {
	o := decision.WithPeerLedger(peerLedger)
	return func(bs *Server) {
		bs.engineOptions = append(bs.engineOptions, o)
	}
}

// LedgerForPeer returns aggregated data about blocks swapped and communication
// with a given peer.
func (bs *Server) LedgerForPeer(p peer.ID) *decision.Receipt {
	return bs.engine.LedgerForPeer(p)
}

// EngineTaskWorkerCount sets the number of worker threads used inside the engine
func EngineTaskWorkerCount(count int) Option {
	o := decision.WithTaskWorkerCount(count)
	return func(bs *Server) {
		bs.engineOptions = append(bs.engineOptions, o)
	}
}

// SetSendDontHaves indicates what to do when the engine receives a want-block
// for a block that is not in the blockstore. Either
// - Send a DONT_HAVE message
// - Simply don't respond
// This option is only used for testing.
func SetSendDontHaves(send bool) Option {
	o := decision.WithSetSendDontHave(send)
	return func(bs *Server) {
		bs.engineOptions = append(bs.engineOptions, o)
	}
}

// EngineBlockstoreWorkerCount sets the number of worker threads used for
// blockstore operations in the decision engine
func EngineBlockstoreWorkerCount(count int) Option {
	o := decision.WithBlockstoreWorkerCount(count)
	return func(bs *Server) {
		bs.engineOptions = append(bs.engineOptions, o)
	}
}

func WithTargetMessageSize(tms int) Option {
	o := decision.WithTargetMessageSize(tms)
	return func(bs *Server) {
		bs.engineOptions = append(bs.engineOptions, o)
	}
}

// MaxOutstandingBytesPerPeer describes approximately how much work we are will to have outstanding to a peer at any
// given time. Setting it to 0 will disable any limiting.
func MaxOutstandingBytesPerPeer(count int) Option {
	o := decision.WithMaxOutstandingBytesPerPeer(count)
	return func(bs *Server) {
		bs.engineOptions = append(bs.engineOptions, o)
	}
}

// MaxQueuedWantlistEntriesPerPeer limits how much individual entries each peer is allowed to send.
// If a peer send us more than this we will truncate newest entries.
// It defaults to defaults.MaxQueuedWantlistEntiresPerPeer.
func MaxQueuedWantlistEntriesPerPeer(count uint) Option {
	o := decision.WithMaxQueuedWantlistEntriesPerPeer(count)
	return func(bs *Server) {
		bs.engineOptions = append(bs.engineOptions, o)
	}
}

// MaxCidSize limits how big CIDs we are willing to serve.
// We will ignore CIDs over this limit.
// It defaults to [defaults.MaxCidSize].
// If it is 0 no limit is applied.
func MaxCidSize(n uint) Option {
	o := decision.WithMaxCidSize(n)
	return func(bs *Server) {
		bs.engineOptions = append(bs.engineOptions, o)
	}
}

// WithWantHaveReplaceSize sets the maximum size of a block in bytes up to
// which the bitswap server will replace a WantHave with a WantBlock response.
//
// Behavior:
//   - If size > 0: The server may send full blocks instead of just confirming possession
//     for blocks up to the specified size.
//   - If size = 0: WantHave replacement is disabled entirely. This allows the server to
//     skip reading block sizes during WantHave request processing, which can be more
//     efficient if the data storage bills "possession" checks and "reads" differently.
//
// Performance considerations:
//   - Enabling replacement (size > 0) may reduce network round-trips but requires
//     checking block sizes for each WantHave request to decide if replacement should occur.
//   - Disabling replacement (size = 0) optimizes server performance by avoiding
//     block size checks, potentially reducing infrastructure costs if possession checks
//     are less expensive than full reads.
//
// It defaults to [defaults.DefaultWantHaveReplaceSize]
// and the value may change in future releases.
//
// Use this option to set explicit behavior to balance between network
// efficiency, server performance, and potential storage cost optimizations
// based on your specific use case and storage backend.
func WithWantHaveReplaceSize(size int) Option {
	if size < 0 {
		size = 0
	}
	return func(bs *Server) {
		bs.engineOptions = append(bs.engineOptions, decision.WithWantHaveReplaceSize(size))
	}
}

// WantlistForPeer returns the currently understood list of blocks requested by a
// given peer.
func (bs *Server) WantlistForPeer(p peer.ID) []cid.Cid {
	var out []cid.Cid
	for _, e := range bs.engine.WantlistForPeer(p) {
		out = append(out, e.Cid)
	}
	return out
}

func (bs *Server) startWorkers(ctx context.Context) {
	// Start up workers to handle requests from other nodes for the data on this node
	bs.waitWorkers.Add(bs.taskWorkerCount)
	for i := 0; i < bs.taskWorkerCount; i++ {
		i := i
		go bs.taskWorker(ctx, i)
	}
<<<<<<< HEAD
=======

	if bs.provideEnabled {
		bs.waitWorkers.Add(1)
		go bs.provideCollector(ctx)
		bs.startProvideWorkers(ctx)
	}
>>>>>>> 625aadd0
}

func (bs *Server) taskWorker(ctx context.Context, id int) {
	defer bs.waitWorkers.Done()

	log := log.With("ID", id)
	defer log.Debug("bitswap task worker shutting down...")
	for {
		log.Debug("Bitswap.TaskWorker.Loop")
		select {
		case nextEnvelope := <-bs.engine.Outbox():
			select {
			case envelope, ok := <-nextEnvelope:
				if !ok {
					continue
				}

				start := time.Now()

				// TODO: Only record message as sent if there was no error?
				// Ideally, yes. But we'd need some way to trigger a retry and/or drop
				// the peer.
				bs.engine.MessageSent(envelope.Peer, envelope.Message)
				if bs.tracer != nil {
					bs.tracer.MessageSent(envelope.Peer, envelope.Message)
				}
				bs.sendBlocks(ctx, envelope)

				bs.sendTimeHistogram.Observe(time.Since(start).Seconds())

			case <-ctx.Done():
				return
			}
		case <-ctx.Done():
			return
		}
	}
}

func (bs *Server) logOutgoingBlocks(env *decision.Envelope) {
	if ce := sflog.Check(zap.DebugLevel, "sent message"); ce == nil {
		return
	}

	self := bs.network.Self()

	for _, blockPresence := range env.Message.BlockPresences() {
		c := blockPresence.Cid
		switch blockPresence.Type {
		case pb.Message_Have:
			log.Debugw("sent message",
				"type", "HAVE",
				"cid", c,
				"local", self,
				"to", env.Peer,
			)
		case pb.Message_DontHave:
			log.Debugw("sent message",
				"type", "DONT_HAVE",
				"cid", c,
				"local", self,
				"to", env.Peer,
			)
		default:
			panic(fmt.Sprintf("unrecognized BlockPresence type %v", blockPresence.Type))
		}

	}
	for _, block := range env.Message.Blocks() {
		log.Debugw("sent message",
			"type", "BLOCK",
			"cid", block.Cid(),
			"local", self,
			"to", env.Peer,
		)
	}
}

func (bs *Server) sendBlocks(ctx context.Context, env *decision.Envelope) {
	// Blocks need to be sent synchronously to maintain proper backpressure
	// throughout the network stack
	defer env.Sent()

	err := bs.network.SendMessage(ctx, env.Peer, env.Message)
	if err != nil {
		log.Debugw("failed to send blocks message",
			"peer", env.Peer,
			"error", err,
		)
		return
	}

	bs.logOutgoingBlocks(env)

	dataSent := 0
	blocks := env.Message.Blocks()
	for _, b := range blocks {
		dataSent += len(b.RawData())
	}
	bs.counterLk.Lock()
	bs.counters.BlocksSent += uint64(len(blocks))
	bs.counters.DataSent += uint64(dataSent)
	bs.counterLk.Unlock()
	bs.sentHistogram.Observe(float64(env.Message.Size()))
	log.Debugw("sent message", "peer", env.Peer)
}

type Stat struct {
	Peers      []string
	BlocksSent uint64
	DataSent   uint64
}

// Stat returns aggregated statistics about bitswap operations
func (bs *Server) Stat() (Stat, error) {
	bs.counterLk.Lock()
	s := bs.counters
	bs.counterLk.Unlock()

	peers := bs.engine.Peers()
	peersStr := make([]string, len(peers))
	for i, p := range peers {
		peersStr[i] = p.String()
	}
	sort.Strings(peersStr)
	s.Peers = peersStr

	return s, nil
}

// NotifyNewBlocks announces the existence of blocks to this bitswap service. The
// service will potentially notify its peers.
// Bitswap itself doesn't store new blocks. It's the caller responsibility to ensure
// that those blocks are available in the blockstore before calling this function.
func (bs *Server) NotifyNewBlocks(ctx context.Context, blks ...blocks.Block) error {
	select {
	case <-bs.closing:
		return errors.New("bitswap is closed")
	default:
	}

	// Send wanted blocks to decision engine
	bs.engine.NotifyNewBlocks(blks)

<<<<<<< HEAD
	return nil
}

=======
	// If the reprovider is enabled, send block to reprovider
	if bs.provideEnabled {
		for _, blk := range blks {
			select {
			case bs.newBlocks <- blk.Cid():
				// send block off to be reprovided
			case <-bs.closing:
				return nil
			}
		}
	}

	return nil
}

func (bs *Server) provideCollector(ctx context.Context) {
	defer bs.waitWorkers.Done()
	defer close(bs.provideKeys)
	var toProvide []cid.Cid
	var nextKey cid.Cid
	var keysOut chan cid.Cid

	for {
		select {
		case blkey, ok := <-bs.newBlocks:
			if !ok {
				log.Debug("newBlocks channel closed")
				return
			}

			if keysOut == nil {
				nextKey = blkey
				keysOut = bs.provideKeys
			} else {
				toProvide = append(toProvide, blkey)
			}
		case keysOut <- nextKey:
			if len(toProvide) > 0 {
				nextKey = toProvide[0]
				toProvide = toProvide[1:]
			} else {
				keysOut = nil
			}
		case <-ctx.Done():
			return
		}
	}
}

// startProvideWorkers starts provide worker goroutines that provide CID
// supplied by provideCollector.
//
// If providing blocks bottlenecks file transfers then consider increasing
// provideWorkerMax,
func (bs *Server) startProvideWorkers(ctx context.Context) {
	bs.waitWorkers.Add(provideWorkerMax)
	for id := 0; id < provideWorkerMax; id++ {
		go func(wid int) {
			defer bs.waitWorkers.Done()

			var runCount int
			// Read bs.proviudeKeys until closed, when provideCollector exits.
			for k := range bs.provideKeys {
				runCount++
				log.Debugw("Bitswap provider worker start", "ID", wid, "run", runCount, "cid", k)

				ctx, cancel := context.WithTimeout(ctx, defaults.ProvideTimeout)
				if err := bs.network.Provide(ctx, k); err != nil {
					log.Warn(err)
				}
				cancel()

				log.Debugw("Bitswap provider worker done", "ID", wid, "run", runCount, "cid", k)
			}
		}(id)
	}
}

>>>>>>> 625aadd0
func (bs *Server) ReceiveMessage(ctx context.Context, p peer.ID, incoming message.BitSwapMessage) {
	// This call records changes to wantlists, blocks received,
	// and number of bytes transfered.
	mustKillConnection := bs.engine.MessageReceived(ctx, p, incoming)
	if mustKillConnection {
		bs.network.DisconnectFrom(ctx, p)
	}
	// TODO: this is bad, and could be easily abused.
	// Should only track *useful* messages in ledger

	if bs.tracer != nil {
		bs.tracer.MessageReceived(p, incoming)
	}
}

// ReceivedBlocks notify the decision engine that a peer is well behaving
// and gave us usefull data, potentially increasing it's score and making us
// send them more data in exchange.
func (bs *Server) ReceivedBlocks(from peer.ID, blks []blocks.Block) {
	bs.engine.ReceivedBlocks(from, blks)
}

func (*Server) ReceiveError(err error) {
	log.Infof("Bitswap Client ReceiveError: %s", err)
	// TODO log the network error
	// TODO bubble the network error up to the parent context/error logger
}

func (bs *Server) PeerConnected(p peer.ID) {
	bs.engine.PeerConnected(p)
}

func (bs *Server) PeerDisconnected(p peer.ID) {
	bs.engine.PeerDisconnected(p)
}

// Close is called to shutdown the Server. Returns when all workers and
// decision engine have finished. Safe to calling multiple times/concurrently.
func (bs *Server) Close() {
	bs.closeOnce.Do(func() {
		close(bs.closing)
		bs.cancel()
	})
	bs.engine.Close()
	bs.waitWorkers.Wait()
}<|MERGE_RESOLUTION|>--- conflicted
+++ resolved
@@ -20,10 +20,6 @@
 	"github.com/ipfs/go-cid"
 	logging "github.com/ipfs/go-log/v2"
 	"github.com/ipfs/go-metrics-interface"
-<<<<<<< HEAD
-	process "github.com/jbenet/goprocess"
-=======
->>>>>>> 625aadd0
 	"github.com/libp2p/go-libp2p/core/peer"
 	"go.uber.org/zap"
 )
@@ -70,13 +66,6 @@
 	ctx, cancel := context.WithCancel(ctx)
 
 	s := &Server{
-<<<<<<< HEAD
-		sentHistogram:     bmetrics.SentHist(ctx),
-		sendTimeHistogram: bmetrics.SendTimeHist(ctx),
-		taskWorkerCount:   defaults.BitswapTaskWorkerCount,
-		network:           network,
-		process:           px,
-=======
 		sentHistogram:      bmetrics.SentHist(ctx),
 		sendTimeHistogram:  bmetrics.SendTimeHist(ctx),
 		taskWorkerCount:    defaults.BitswapTaskWorkerCount,
@@ -86,7 +75,6 @@
 		provideEnabled:     true,
 		hasBlockBufferSize: defaults.HasBlockBufferSize,
 		provideKeys:        make(chan cid.Cid, provideKeysBufferSize),
->>>>>>> 625aadd0
 	}
 
 	for _, o := range options {
@@ -273,15 +261,6 @@
 		i := i
 		go bs.taskWorker(ctx, i)
 	}
-<<<<<<< HEAD
-=======
-
-	if bs.provideEnabled {
-		bs.waitWorkers.Add(1)
-		go bs.provideCollector(ctx)
-		bs.startProvideWorkers(ctx)
-	}
->>>>>>> 625aadd0
 }
 
 func (bs *Server) taskWorker(ctx context.Context, id int) {
@@ -426,90 +405,9 @@
 	// Send wanted blocks to decision engine
 	bs.engine.NotifyNewBlocks(blks)
 
-<<<<<<< HEAD
 	return nil
 }
 
-=======
-	// If the reprovider is enabled, send block to reprovider
-	if bs.provideEnabled {
-		for _, blk := range blks {
-			select {
-			case bs.newBlocks <- blk.Cid():
-				// send block off to be reprovided
-			case <-bs.closing:
-				return nil
-			}
-		}
-	}
-
-	return nil
-}
-
-func (bs *Server) provideCollector(ctx context.Context) {
-	defer bs.waitWorkers.Done()
-	defer close(bs.provideKeys)
-	var toProvide []cid.Cid
-	var nextKey cid.Cid
-	var keysOut chan cid.Cid
-
-	for {
-		select {
-		case blkey, ok := <-bs.newBlocks:
-			if !ok {
-				log.Debug("newBlocks channel closed")
-				return
-			}
-
-			if keysOut == nil {
-				nextKey = blkey
-				keysOut = bs.provideKeys
-			} else {
-				toProvide = append(toProvide, blkey)
-			}
-		case keysOut <- nextKey:
-			if len(toProvide) > 0 {
-				nextKey = toProvide[0]
-				toProvide = toProvide[1:]
-			} else {
-				keysOut = nil
-			}
-		case <-ctx.Done():
-			return
-		}
-	}
-}
-
-// startProvideWorkers starts provide worker goroutines that provide CID
-// supplied by provideCollector.
-//
-// If providing blocks bottlenecks file transfers then consider increasing
-// provideWorkerMax,
-func (bs *Server) startProvideWorkers(ctx context.Context) {
-	bs.waitWorkers.Add(provideWorkerMax)
-	for id := 0; id < provideWorkerMax; id++ {
-		go func(wid int) {
-			defer bs.waitWorkers.Done()
-
-			var runCount int
-			// Read bs.proviudeKeys until closed, when provideCollector exits.
-			for k := range bs.provideKeys {
-				runCount++
-				log.Debugw("Bitswap provider worker start", "ID", wid, "run", runCount, "cid", k)
-
-				ctx, cancel := context.WithTimeout(ctx, defaults.ProvideTimeout)
-				if err := bs.network.Provide(ctx, k); err != nil {
-					log.Warn(err)
-				}
-				cancel()
-
-				log.Debugw("Bitswap provider worker done", "ID", wid, "run", runCount, "cid", k)
-			}
-		}(id)
-	}
-}
-
->>>>>>> 625aadd0
 func (bs *Server) ReceiveMessage(ctx context.Context, p peer.ID, incoming message.BitSwapMessage) {
 	// This call records changes to wantlists, blocks received,
 	// and number of bytes transfered.
